/*
 * Copyright © 2025, United States Government, as represented by the Administrator of 
 * the National Aeronautics and Space Administration. All rights reserved.
 *
 * The “ODIN” software is licensed under the Apache License, Version 2.0 (the "License"); 
 * you may not use this file except in compliance with the License. You may obtain a copy 
 * of the License at http://www.apache.org/licenses/LICENSE-2.0.
 *
 * Unless required by applicable law or agreed to in writing, software distributed under
 * the License is distributed on an "AS IS" BASIS, WITHOUT WARRANTIES OR CONDITIONS OF ANY KIND,
 * either express or implied. See the License for the specific language governing permissions
 * and limitations under the License.
 */
#![allow(unused,uncommon_codepoints,non_snake_case)]


/// this module provides support for geometries on the WGS84 ellipsoid surface
/// Following odin-rs design principles we try to use existing crates, which in this domain
/// are mostly [geo](https://docs.rs/geo/latest/geo/index.html) and [nav_types](https://docs.rs/nav-types/latest/nav_types/index.html).
/// However, these crates do not directly support units-of measure (e.g. for lengths) via the [uom](https://docs.rs/uom/latest/uom/) crate,
/// and underlying value semantics such as euclidian/ellipsoid coordinate system and (normalized) angles as latitude or longitude.
/// We employ the Rust [new type](https://doc.rust-lang.org/rust-by-example/generics/new_types.html) pattern
/// to add those and still retain the capability to use algorithms of the 3rd party foundation crates with minimal cpoying overhead.

use std::fmt::{self,Debug,Display};
use serde::{Serialize,Deserialize};

use serde::ser::{Serialize as SerializeTrait, SerializeSeq, Serializer, SerializeStruct};
use serde::de::{self, Deserialize as DeserializeTrait, Deserializer, Visitor, SeqAccess, MapAccess};

use geo::{Closest, Contains, Coord, CoordsIter, Distance, Line, LineString, Point, Polygon, Rect};
use geo::algorithm::line_measures::metric_spaces::{Haversine,Geodesic};
use geo::algorithm::geodesic_area::GeodesicArea;
use geo::algorithm::haversine_closest_point::HaversineClosestPoint;

use nav_types::{ECEF,WGS84};

use uom::si::area::square_meter;
use uom::si::f64::{Length,Area};
use uom::si::length::meter;

use chrono::{DateTime,TimeZone,Utc};

use crate::{impl_deserialize_struct, impl_deserialize_seq};
use crate::angle::{normalize_180, normalize_90, Longitude, Latitude};
use crate::datetime::{Dated, EpochMillis};

pub type GeoCoord = Coord<f64>;

/* #region GeoPoint ***********************************************************************************************/

/// a wrapper for geo::Point that uses geodetic degrees stored as f64
#[derive(Debug,Clone,Copy,PartialEq)]
pub struct GeoPoint(Point);

impl GeoPoint {
    pub fn from_lon_lat(lon: Longitude, lat: Latitude) -> Self {
        GeoPoint( Point::new( lon.degrees(), lat.degrees()))
    }
    pub fn from_lon_lat_degrees (lon: f64, lat: f64) -> Self {
        GeoPoint( Point::new( normalize_180(lon), normalize_90(lat)))
    }

    /// note this is not just a conversion but clamps the ECEF point to the WGS84 ellipsoid surface
    pub fn from_ecef (ecef: ECEF<f64>) -> Self {
        let wgs84: WGS84<f64> = ecef.into();
        GeoPoint( Point::new(
            normalize_180(wgs84.longitude_degrees()),
            normalize_90(wgs84.latitude_degrees())
        )) // TODO check if nav_types does normalize
    }

    pub fn from_point(p:Point) -> Self { GeoPoint(p) } // TODO - should this be pub?

    pub fn longitude(&self) -> Longitude { Longitude::from_degrees( self.0.x()) }
    pub fn latitude(&self) -> Latitude { Latitude::from_degrees( self.0.y()) }

    pub fn point<'a> (&'a self) -> &'a Point { &self.0 }
    pub fn mut_point<'a> (&'a mut self) -> &'a mut Point { &mut self.0 }

    pub fn coord (&self)->GeoCoord { self.0.0.clone() }

    /// non-consuming conversion to ECEF
    pub fn as_ecef (&self)->ECEF<f64> { WGS84::from_degrees_and_meters( self.0.y(), self.0.x(), 0.0).into() }
}

impl fmt::Display for GeoPoint {
    fn fmt(&self, f: &mut fmt::Formatter<'_>) -> fmt::Result {
        write!(f, "[{},{}]", self.0.x(),self.0.y())
    }
}

// we don't provide a From<Point<f64>> since that would allow to create a GeoPoint from arbitrary Points 

/// conversion to [x,y,z] in meters.
/// Note we can't impl From<ECEF> since GeoPoints are 2dimensional (altitude = 0)
/// Note also that nav_types::WGS84 uses lat,lon order
impl Into<ECEF<f64>> for GeoPoint {
    fn into (self)->ECEF<f64> { WGS84::from_degrees_and_meters( self.0.y(), self.0.x(), 0.0).into() }
}

impl SerializeTrait for GeoPoint {
    fn serialize<S>(&self, serializer: S) -> Result<S::Ok, S::Error> where S: Serializer {
        let mut state = serializer.serialize_struct("GeoPoint", 2)?;
        state.serialize_field("lon", &self.longitude().degrees())?;
        state.serialize_field("lat", &self.latitude().degrees())?;
        state.end()
    }
}

// note that we support alternative input formats for our virtual fields: "lon", "longitude or "x" for longitude degrees
// and "lat", "latitude" or "y" for latitude degrees. This allows to directly deserialize from data that was
// serialized by `geo` types (which uses "x", "y"). This also means that we have to make sure the original source was
// using the same coordinate system.
impl_deserialize_struct!{ GeoPoint::from_lon_lat_degrees( lon | longitude | x, lat | latitude | y) }

/* #endregion GeoPoint */


/* #region GeoLine ***********************************************************************************************/

#[derive(Debug,Clone)]
pub struct GeoLine(Line);

impl GeoLine {
    pub fn from_geo_points (start: GeoPoint, end: GeoPoint) -> Self {
        GeoLine( Line::new( *start.point(), *end.point()))
    }
    pub fn line<'a> (&'a self) -> &'a Line { &self.0 }

    pub fn start (&self)->GeoPoint { GeoPoint::from_point(self.0.start_point()) }
    pub fn end (&self)->GeoPoint { GeoPoint::from_point(self.0.end_point()) }


    pub fn haversine_distance (&self) -> Length {
        let (start,end) = self.0.points();
        let dist = Haversine::distance( start, end);
        Length::new::<meter>(dist)
    }

    pub fn geodesic_distance (&self) -> Length {
        let (start,end) = self.0.points();
        let dist = Geodesic::distance( start, end);
        Length::new::<meter>(dist)
    }

    pub fn closest_point (&self, p: &GeoPoint) -> ClosestGeoPoint {
        match self.0.haversine_closest_point( &p.0) {
            Closest::Intersection(r) => ClosestGeoPoint::Intersection(GeoPoint::from_point(r)),
            Closest::SinglePoint(r) => ClosestGeoPoint::SinglePoint(GeoPoint::from_point(r)),
            Closest::Indeterminate => ClosestGeoPoint::Indeterminate
        }
    }
}

/// result of a closest point computation
#[derive(Debug)]
pub enum ClosestGeoPoint {
    Intersection(GeoPoint),  // closest point is on reference geometry
    SinglePoint(GeoPoint),   // single, unique solution
    Indeterminate,           // no or multiple solutions
}

impl SerializeTrait for GeoLine {
    fn serialize<S>(&self, serializer: S) -> Result<S::Ok, S::Error> where S: Serializer {
        let mut state = serializer.serialize_struct("GeoLine", 2)?;
        state.serialize_field("start", &self.start())?;
        state.serialize_field("end", &self.end())?;
        state.end()
    }
}

impl_deserialize_struct!{ GeoLine::from_geo_points( start, end) }

/* #endregion GeoLine */


/* #region GeoRect ***********************************************************************************************/

#[derive(Debug,Clone)]
pub struct GeoRect(Rect);

impl GeoRect {
    pub fn from_min_max (sw: GeoPoint, ne: GeoPoint) -> Self {
        GeoRect( Rect::new( sw.coord(), ne.coord()))
    }

    pub fn from_wsen (west: Longitude, south: Latitude, east: Longitude, north: Latitude) -> Self {
        GeoRect( Rect::new( Point::new( west.degrees(), south.degrees()), Point::new( east.degrees(), north.degrees()) ))
    }

    pub fn area (&self) -> Area {
        let a = self.0.geodesic_area_unsigned();
        Area::new::<square_meter>(a)
    }
    
    pub fn points(&self) -> Vec<GeoPoint> {
        vec![GeoPoint::from_lon_lat(self.west(), self.north()),
            GeoPoint::from_lon_lat(self.west(), self.south()),
            GeoPoint::from_lon_lat(self.east(), self.north()),
            GeoPoint::from_lon_lat(self.east(), self.south())]
    } 

    #[inline] pub fn west(&self)->Longitude { Longitude::from_degrees( self.0.min().x )}
    #[inline] pub fn east(&self)->Longitude { Longitude::from_degrees( self.0.max().x )}
    #[inline] pub fn south(&self)->Latitude { Latitude::from_degrees( self.0.min().y )}
    #[inline] pub fn north(&self)->Latitude { Latitude::from_degrees( self.0.max().y )}
}

impl SerializeTrait for GeoRect {
    fn serialize<S>(&self, serializer: S) -> Result<S::Ok, S::Error> where S: Serializer {
        let mut state = serializer.serialize_struct("GeoRect", 4)?;
        state.serialize_field("west", &self.west())?;
        state.serialize_field("south", &self.south())?;
        state.serialize_field("east", &self.east())?;
        state.serialize_field("north", &self.north())?;
        state.end()
    }
}

impl_deserialize_struct!{ GeoRect::from_wsen(west, south, east, north) }

/* #endregion GeoRect */


/* #region GeoLineString ***********************************************************************************************/

#[derive(Debug,Clone)]
pub struct GeoLineString(LineString);

impl GeoLineString {
    pub fn from_geo_points( ps: Vec<GeoPoint>) -> Self {
        let coords: Vec<GeoCoord> = ps.iter().map(|p| p.coord()).collect();
        GeoLineString( LineString::new(coords))
    }

    pub fn as_geo_points (&self)->Vec<GeoPoint> {
        self.0.points().map(|p| GeoPoint::from_point(p)).collect() // the inverse
    }

    pub fn coords_count(&self)->usize { self.0.coords_count() }
}

impl SerializeTrait for GeoLineString {
    fn serialize<S>(&self, serializer: S) -> Result<S::Ok, S::Error> where S: Serializer {
        let mut state = serializer.serialize_struct("GeoLineString", 1)?;
        state.serialize_field("points", &self.as_geo_points())?;
        state.end()
    }
}
impl_deserialize_struct!{ GeoLineString::from_geo_points( points) }


/* #endregion GeoLineString */


/* #region GeoPolygon **********************************************************************************************/

#[derive(Debug,Clone)]
pub struct GeoPolygon(Polygon);

impl GeoPolygon {
    pub fn from_geo_points (external: Vec<GeoPoint>, internals: Vec<Vec<GeoPoint>>) -> Self {
        let ext_coords: Vec<GeoCoord> = external.iter().map(|p| p.coord()).collect();
        let exterior = LineString::new( ext_coords);

        let mut interiors: Vec<LineString> = Vec::with_capacity(internals.len());
        for ps in internals.iter() {
            let coords: Vec<GeoCoord>  = ps.iter().map( |p| p.coord()).collect();
            interiors.push( LineString::new( coords));
        }

        GeoPolygon( Polygon::new( exterior, interiors) )
    }

    pub fn from_exterior_geo_points( external: Vec<GeoPoint>) -> Self {
        let ext_coords: Vec<GeoCoord> = external.iter().map(|p| p.coord()).collect();
        let exterior = LineString::new( ext_coords);

        GeoPolygon( Polygon::new( exterior, Vec::with_capacity(0)))
    }

    //... and more ctors to follow

    pub fn as_exterior_geo_points (&self)->Vec<GeoPoint> {
        self.0.exterior().points().map(|p| GeoPoint::from_point(p)).collect() // the inverse
    }

    pub fn as_interior_geo_points (&self)->Vec<Vec<GeoPoint>> {
        self.0.interiors().iter().map( |ls| ls.coords().map(|p| GeoPoint( Point(p.clone()))).collect()).collect()
    }

    pub fn exterior_coords_count(&self)->usize { self.0.exterior().coords_count() }

    pub fn has_interiors(&self)->bool { self.0.interiors().len() > 0 }

    pub fn contains (&self, p: &GeoPoint)->bool { self.0.contains( &p.0) }
}

impl SerializeTrait for GeoPolygon {
    fn serialize<S>(&self, serializer: S) -> Result<S::Ok, S::Error> where S: Serializer {
        if self.has_interiors() {
            let mut state = serializer.serialize_struct("GeoPolygon", 2)?;
            state.serialize_field("exterior", &self.as_exterior_geo_points())?;
            state.serialize_field("interiors", &self.as_interior_geo_points())?;
            state.end()
        } else {
            let mut state = serializer.serialize_struct("GeoPolygon", 1)?;
            state.serialize_field("exterior", &self.as_exterior_geo_points())?;
            state.end()
        }
    }
}

impl_deserialize_struct!{ GeoPolygon::from_geo_points(exterior,interiors = Vec::new()) }

/* #endregion GeoPolygon */


//--- specialized types that don't map to GeoJSON

/* #region GeoPoint3 ***********************************************************************************************/

/// 3 dimensional point given by longitude, latitude and altitude above ellipsoid surface
/// note this is not supported bu the `geo` crate and hence we need a different representation. Since
/// this type is probably used in computations involving ECEF transformation we chose the `nav_types`
/// implementation as the underlying basis
#[derive(Debug,Clone,Copy,PartialEq)]
pub struct GeoPoint3 {
    point: Point,
    alt: f64
}

impl GeoPoint3 {
    pub fn from_lon_lat_alt(lon: Longitude, lat: Latitude, alt: Length) -> Self {
        GeoPoint3 {
            point: Point::new( lon.degrees(), lat.degrees()),
            alt: alt.get::<meter>()
        }
    }
    pub fn from_lon_lat_degrees_alt_meters (lon: f64, lat: f64, alt: f64) -> Self {
        GeoPoint3 {
            point: Point::new( lon, lat),
            alt
        }
    }

    #[inline] pub fn longitude(&self) -> Longitude { Longitude::from_degrees( self.point.x()) }
    #[inline] pub fn latitude(&self) -> Latitude { Latitude::from_degrees( self.point.y()) }
    #[inline] pub fn altitude(&self) -> Length { Length::new::<meter>(self.alt) }

<<<<<<< HEAD
    pub fn longitude_degrees(&self) -> f64 { self.0.longitude_degrees() }
    pub fn latitude_degrees(&self) -> f64 { self.0.latitude_degrees() }
    pub fn altitude_meters(&self) -> f64 { self.0.altitude() }
    
=======
    pub fn longitude_degrees(&self) -> f64 { self.point.x() }
    pub fn latitude_degrees(&self) -> f64 { self.point.y() }
    pub fn altitude_meters(&self) -> f64 { self.alt }
>>>>>>> 91c1a004
}

impl fmt::Display for GeoPoint3 {
    fn fmt(&self, f: &mut fmt::Formatter<'_>) -> fmt::Result {
        write!(f, "[{},{},{}]", self.longitude_degrees(),self.latitude_degrees(), self.altitude_meters())
    }
}

// nav_types conversions

impl From<ECEF<f64>> for GeoPoint3 {
    fn from (ecef: ECEF<f64>) -> Self { 
        let wgs84: WGS84<f64> = ecef.into(); 
        GeoPoint3 {
            point: Point::new( wgs84.longitude_degrees(), wgs84.latitude_degrees()),
            alt: wgs84.altitude()
        }
    }
}

impl From<WGS84<f64>> for GeoPoint3 {
    fn from (wgs84: WGS84<f64>) -> Self {
        GeoPoint3 {
            point: Point::new( wgs84.longitude_degrees(), wgs84.latitude_degrees()),
            alt: wgs84.altitude()
        }
    }
}

impl SerializeTrait for GeoPoint3 {
    fn serialize<S>(&self, serializer: S) -> Result<S::Ok, S::Error> where S: Serializer {
        let mut state = serializer.serialize_struct("GeoPoint3", 3)?;
        state.serialize_field("lon", &self.longitude_degrees())?;
        state.serialize_field("lat", &self.latitude_degrees())?;
        state.serialize_field("alt", &self.altitude_meters())?;
        state.end()
    }
}

impl_deserialize_struct!{ GeoPoint3::from_lon_lat_degrees_alt_meters(
    lon | longitude | x,
    lat | latitude | y,
    alt | altitude | z
)}

/* #endregion GeoPoint3 */

/* #region DatedGeoPoint3 ***********************************************************************************************/

#[derive(Debug,Clone,Copy,PartialEq)]
pub struct GeoPoint4 {
    pub location: GeoPoint3,
    pub date: EpochMillis  // msec is enough precision and saves us 4 bytes. More importantly it makes GeoPoint4 arrays dense
}

impl GeoPoint4 {
    pub fn from_geo3_epoch (loc: GeoPoint3, date: EpochMillis)-> Self {
        GeoPoint4{ location: loc, date }
    }

    pub fn from_lon_lat_alt_epoch (lon: Longitude, lat: Latitude, alt: Length, date: EpochMillis)->Self {
        GeoPoint4{ location: GeoPoint3::from_lon_lat_alt(lon, lat, alt), date }
    }

    pub fn from_lon_lat_degrees_alt_meters_epoch_millis (lon_deg: f64, lat_deg: f64, alt_m: f64, epoch_millis: i64) -> Self {
        GeoPoint4{ location: GeoPoint3::from_lon_lat_degrees_alt_meters( lon_deg, lat_deg, alt_m), date: EpochMillis::new(epoch_millis) }
    } 

    #[inline] pub fn longitude(&self) -> Longitude { Longitude::from_degrees( self.location.longitude_degrees()) }
    #[inline] pub fn latitude(&self) -> Latitude { Latitude::from_degrees( self.location.latitude_degrees()) }
    #[inline] pub fn altitude(&self) -> Length { self.location.altitude() }
    #[inline] pub fn epoch_millis(&self) ->EpochMillis { self.date }
}

impl Dated for GeoPoint4 {
    fn date (&self)->DateTime<Utc> { self.date.into() }
}


impl SerializeTrait for GeoPoint4 {
    fn serialize<S>(&self, serializer: S) -> Result<S::Ok, S::Error> where S: Serializer {
        let mut state = serializer.serialize_struct("GeoPoint4", 4)?;
        state.serialize_field( "lon", &self.location.longitude_degrees())?;
        state.serialize_field( "lat", &self.location.latitude_degrees())?;
        state.serialize_field( "alt", &self.location.altitude())?;
        state.serialize_field( "date", &self.date)?;
        state.end()
    }
}

impl_deserialize_struct!{ GeoPoint4::from_lon_lat_degrees_alt_meters_epoch_millis(
    lon | longitude | x,
    lat | latitude | y,
    alt | altitude | z,
    date | time | t
)}

/* #endregion GeoPoint4 */

/* #region GeoLineString4 ************************************************************************************************/

/// this can serve as a simple trajectory but is not the most space efficient way to store or serialize
#[derive(Debug,Clone)]
pub struct GeoLineString4(Vec<GeoPoint4>);

impl GeoLineString4 {
    pub fn from_geo_points4( ps: Vec<GeoPoint4>) -> Self {
        GeoLineString4( ps)
    }

    pub fn as_geo_points4 (&self)->Vec<GeoPoint4> {
        self.0.clone()
    }

    pub fn coords_count(&self)->usize { self.0.len() }
}

impl SerializeTrait for GeoLineString4 {
    fn serialize<S>(&self, serializer: S) -> Result<S::Ok, S::Error> where S: Serializer {
        let mut state = serializer.serialize_struct("GeoLineString4", 1)?;
        state.serialize_field("points4", &self.0)?;
        state.end()
    }
}
impl_deserialize_struct!{ GeoLineString4::from_geo_points4( points4) }

/* #endregion GeoLineString4 */<|MERGE_RESOLUTION|>--- conflicted
+++ resolved
@@ -194,7 +194,7 @@
         Area::new::<square_meter>(a)
     }
     
-    pub fn points(&self) -> Vec<GeoPoint> {
+    pub fn points (&self) -> Vec<GeoPoint> {
         vec![GeoPoint::from_lon_lat(self.west(), self.north()),
             GeoPoint::from_lon_lat(self.west(), self.south()),
             GeoPoint::from_lon_lat(self.east(), self.north()),
@@ -349,16 +349,9 @@
     #[inline] pub fn latitude(&self) -> Latitude { Latitude::from_degrees( self.point.y()) }
     #[inline] pub fn altitude(&self) -> Length { Length::new::<meter>(self.alt) }
 
-<<<<<<< HEAD
-    pub fn longitude_degrees(&self) -> f64 { self.0.longitude_degrees() }
-    pub fn latitude_degrees(&self) -> f64 { self.0.latitude_degrees() }
-    pub fn altitude_meters(&self) -> f64 { self.0.altitude() }
-    
-=======
     pub fn longitude_degrees(&self) -> f64 { self.point.x() }
     pub fn latitude_degrees(&self) -> f64 { self.point.y() }
     pub fn altitude_meters(&self) -> f64 { self.alt }
->>>>>>> 91c1a004
 }
 
 impl fmt::Display for GeoPoint3 {
