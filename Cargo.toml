--- conflicted
+++ resolved
@@ -18,12 +18,9 @@
 
   "odin_sentinel",
   "odin_goesr",
-<<<<<<< HEAD
   "odin_smoke",
   "odin_jpss",
-=======
   "odin_demo",
->>>>>>> bfae5e56
   "gpshub",
 
   "opendata_splitter",
